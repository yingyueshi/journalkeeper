--- conflicted
+++ resolved
@@ -1,15 +1,26 @@
+/**
+ * Licensed under the Apache License, Version 2.0 (the "License");
+ * you may not use this file except in compliance with the License.
+ * You may obtain a copy of the License at
+ *
+ *     http://www.apache.org/licenses/LICENSE-2.0
+ *
+ * Unless required by applicable law or agreed to in writing, software
+ * distributed under the License is distributed on an "AS IS" BASIS,
+ * WITHOUT WARRANTIES OR CONDITIONS OF ANY KIND, either express or implied.
+ * See the License for the specific language governing permissions and
+ * limitations under the License.
+ */
 package com.jd.journalkeeper.core.client;
 
 import com.jd.journalkeeper.base.Serializer;
-<<<<<<< HEAD
 import com.jd.journalkeeper.core.api.RaftJournal;
 import com.jd.journalkeeper.core.api.ResponseConfig;
 import com.jd.journalkeeper.core.server.Server;
 import com.jd.journalkeeper.exceptions.ServerBusyException;
+import com.jd.journalkeeper.rpc.client.QueryStateResponse;
 import com.jd.journalkeeper.utils.event.EventType;
 import com.jd.journalkeeper.utils.event.EventWatcher;
-=======
->>>>>>> 13b97ec0
 import com.jd.journalkeeper.core.api.ClusterConfiguration;
 import com.jd.journalkeeper.core.api.RaftClient;
 import com.jd.journalkeeper.core.api.RaftJournal;
@@ -20,18 +31,14 @@
 import com.jd.journalkeeper.rpc.LeaderResponse;
 import com.jd.journalkeeper.rpc.RpcException;
 import com.jd.journalkeeper.rpc.StatusCode;
-<<<<<<< HEAD
-import com.jd.journalkeeper.rpc.client.*;
 import org.slf4j.Logger;
 import org.slf4j.LoggerFactory;
-=======
 import com.jd.journalkeeper.rpc.client.ClientServerRpc;
 import com.jd.journalkeeper.rpc.client.ClientServerRpcAccessPoint;
 import com.jd.journalkeeper.rpc.client.GetServersResponse;
 import com.jd.journalkeeper.rpc.client.QueryStateRequest;
 import com.jd.journalkeeper.rpc.client.UpdateClusterStateRequest;
 import com.jd.journalkeeper.utils.event.EventWatcher;
->>>>>>> 13b97ec0
 
 import java.net.URI;
 import java.util.Properties;
@@ -92,15 +99,7 @@
     public CompletableFuture<R> query(Q query) {
         return invokeLeaderRpc(
                 leaderRpc -> leaderRpc.queryClusterState(new QueryStateRequest(querySerializer.serialize(query))))
-                .thenApply((response) -> {
-                    if (response.getStatusCode().equals(StatusCode.NOT_LEADER)) {
-                        throw new NotLeaderException(response.getLeader());
-                    }
-                    if (!response.getStatusCode().equals(StatusCode.SUCCESS)) {
-                        throw new RpcException(String.valueOf(response.getStatusCode()));
-                    }
-                    return response.getResult();
-                })
+                .thenApply(QueryStateResponse::getResult)
                 .thenApply(resultSerializer::parse);
     }
 
